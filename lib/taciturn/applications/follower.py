--- conflicted
+++ resolved
@@ -417,11 +417,8 @@
                     # since we've confirmed state via a UI action, delete any existing unfollowed rows, if any exist:
                     self.db_delete_all_unfollowed(flist_username)
 
-<<<<<<< HEAD
                     self.kill_intermittent_popover()
 
-=======
->>>>>>> a815a65f
                     self.session.add(new_unfollowed_row)
                     self.session.delete(flist_following_row)
                     self.session.commit()
