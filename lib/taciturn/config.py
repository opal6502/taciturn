
# This file is part of the Taciturn web automation framework.
#
# Taciturn is free software: you can redistribute it and/or modify
# it under the terms of the GNU General Public License as published by
# the Free Software Foundation, either version 3 of the License, or
# (at your option) any later version.
#
# Tactiurn is distributed in the hope that it will be useful,
# but WITHOUT ANY WARRANTY; without even the implied warranty of
# MERCHANTABILITY or FITNESS FOR A PARTICULAR PURPOSE.  See the
# GNU General Public License for more details.
#
# You should have received a copy of the GNU General Public License
# along with Tactiurn.  If not, see <https://www.gnu.org/licenses/>.


import os
from importlib.machinery import SourceFileLoader
import datetime
import pytz
import copy
import logging
from itertools import chain

from sqlalchemy.orm import sessionmaker
from sqlalchemy import create_engine


if 'TACITURN_ROOT' not in os.environ:
    raise RuntimeError("Environment variable TACITURN_ROOT must be defined.")

taciturn_root = os.environ['TACITURN_ROOT']

if 'TACITURN_DATABASE_URL' not in os.environ:
    raise RuntimeError("Environment variable TACITURN_DATABASE_URL must be defined.")

database_url = os.environ['TACITURN_DATABASE_URL']


default_config = {
    'taciturn_root': taciturn_root,
    'cookie_dir': os.path.join(taciturn_root, 'cookies'),
    'screenshots_dir': os.path.join(taciturn_root, 'screenshots'),
    'assets_dir': os.path.join(taciturn_root, 'assets'),

    'temp_file_ttl': datetime.timedelta(days=7),

    'log_dir': os.path.join(taciturn_root, 'log'),
    'log_individual_jobs': True,
    'log_file': 'taciturn.log',   # if log_individual_jobs is false, all job output will go here
    'log_level': logging.DEBUG,
    'log_format': '%(asctime)s - {job_name} - %(levelname)s - %(message)s',

    'database_url': database_url,

<<<<<<< HEAD
    'day_length': datetime.timedelta(hours=3),
=======
    'day_length': datetime.timedelta(hours=2),
>>>>>>> afee5785
    'timezone': pytz.timezone('America/Los_Angeles'),

    # selenium webdriver type:  'chrome', 'chrome_headless', 'firefox', 'firefox_headless'
    'selenium_webdriver': 'chrome_headless',

    # optional, addition to default webdriver wait:
    # 'webdriver_wait_pad': 60*5,

    'app:*': {
        # default values for all applications:

        'daily_max_follows': 400,
        'round_max_follows': 100,
        'daily_max_unfollows': 400,
        'round_max_unfollows': 100,

        # 5 seconds to 30 seconds:
        'action_timeout': (1000*5, 1000*30),

        'follow_back_hiatus': datetime.timedelta(days=10),
        'unfollow_hiatus': datetime.timedelta(days=30*3),
        'mutual_expire_hiatus': datetime.timedelta(days=30*3),

        'ignore_no_image': True,
        'ignore_verified': False,
    },
    'app:instagram': {
        # instagram supposedly has a max 500 daily actions!
        'daily_max_follows': 200,
        'round_max_follows': 100,
        'daily_max_unfollows': 200,
        'round_max_unfollows': 100,
    },
    'app:youtube': {
        'video_watch_timeout': (2*60, 5*60),
        'like_every_video': True
    },
    'app:twitter': {
        'daily_max_follows': 400,
        'round_max_follows': 100,
        'daily_max_unfollows': 800,
        'round_max_unfollows': 200,
    },
    'app:soundcloud': {
        'daily_max_follows': 80,
        'round_max_follows': 80,
        'daily_max_unfollows': 85,
        'round_max_unfollows': 85,
    },
    'app:facebook': {
        # 1-2 minutes:
        'action_timeout': (1000*60, 1000*60*2),
    }
}

supported_applications = (
    'twitter',
    'instagram',
    'facebook',
    'soundcloud',
    # 'youtube'
)

global_config = None


def get_config(filename=None):
    global global_config
    if global_config is not None:
        return global_config

    try:
        site_config_file = filename or os.path.join(taciturn_root, 'conf', 'site_config.py')
        # print("Loading site config at {} ...".format(site_config_file))
        site_config_module = SourceFileLoader('site_config', site_config_file).load_module()
    except (ImportError, SyntaxError) as e:
        raise RuntimeError(f"Could not lode site config: {site_config_file}: {e}")

    if not hasattr(site_config_module, 'site_config'):
        raise RuntimeError("Site config file must provide a 'site_config' dictionary")

    site_config = site_config_module.site_config

    new_config = {k: v for k, v in default_config.items() if not isinstance(v, dict)}
    new_config.update({k: v for k, v in site_config.items() if not isinstance(v, dict)})

    default_section_keys = set(filter(
        lambda k: isinstance(default_config[k], dict) and k.endswith(':*'),
        default_config.keys()))

    site_section_keys = set(filter(
        lambda k: isinstance(site_config[k], dict) and k.endswith(':*'),
        site_config.keys()))

    for default_section in default_section_keys:
        for section in chain(default_config.keys(), site_config.keys()):
            if section.endswith(':*'): continue
            if section.startswith(default_section[:-1]):
                if section not in new_config: new_config[section] = dict()
                new_config[section].update(copy.deepcopy(default_config[default_section]))

    for site_section in site_section_keys:
        for section in chain(default_config.keys(), site_config.keys()):
            if section.endswith(':*'): continue
            if section.startswith(site_section[:-1]):
                if section not in new_config: new_config[section] = dict()
                new_config[section].update(copy.deepcopy(site_config[site_section]))

    default_section_keys = set(filter(
        lambda k: isinstance(default_config[k], dict) and not k.endswith(':*'),
        default_config.keys()))

    for section in default_section_keys:
        if section not in new_config: new_config[section] = dict()
        new_config[section].update(copy.deepcopy(default_config[section]))

    # pprint.pp(new_config)
    # print('='*72)

    site_section_keys = set(filter(
        lambda k: isinstance(site_config[k], dict) and not k.endswith(':*'),
        site_config.keys()))

    for section in site_section_keys:
        if section not in new_config: new_config[section] = dict()
        new_config[section].update(copy.deepcopy(site_config[section]))

    # finally load database:
    if 'database_url' in new_config:
        if 'orm_connect_args' in new_config:
            new_config['database_engine'] = create_engine(new_config['database_url'],
                                                          connect_args=new_config['orm_connect_args'])
        else:
            new_config['database_engine'] = create_engine(new_config['database_url'])
    else:
        print("load_config: warning: no database_url provided, no 'database_engine' created")

    # pprint.pp(new_config)
    # print('='*72)
    global_config = new_config
    return new_config


# get database session:

global_session_maker = None


def get_session():
    global global_session_maker
    if global_session_maker is None:
        config = get_config()
        global_session_maker = sessionmaker(bind=config['database_engine'])
    return global_session_maker()


# command-line options config:

global_options = None


def get_options():
    global global_options
    return global_options


def set_options(options):
    global global_options
    global_options = options


# logger configuration:

global_logger = None


def init_logger(job_name, logger_name='taciturn_log'):
    global global_logger
    config = get_config()
    # initialize logging here:
    if config['log_individual_jobs'] is True:
        log_file_path = os.path.join(config['log_dir'], f'{job_name}.log')
    else:
        log_file_path = os.path.join(config['log_dir'], config['log_file'])

    log_level = config.get('log_level') or logging.INFO
    global_logger = logging.getLogger(logger_name)
    global_logger.setLevel(log_level)

    lf = logging.Formatter(config['log_format'].format(job_name=job_name))

    fh = logging.FileHandler(log_file_path)
    fh.setLevel(log_level)
    fh.setFormatter(lf)

    sh = logging.StreamHandler()
    sh.setLevel(log_level)
    sh.setFormatter(lf)

    global_logger.addHandler(sh)
    global_logger.addHandler(fh)

    return global_logger


def get_logger():
    if global_logger is None:
        raise RuntimeError("Logger has not been initialized")
    return global_logger<|MERGE_RESOLUTION|>--- conflicted
+++ resolved
@@ -54,11 +54,8 @@
 
     'database_url': database_url,
 
-<<<<<<< HEAD
-    'day_length': datetime.timedelta(hours=3),
-=======
+
     'day_length': datetime.timedelta(hours=2),
->>>>>>> afee5785
     'timezone': pytz.timezone('America/Los_Angeles'),
 
     # selenium webdriver type:  'chrome', 'chrome_headless', 'firefox', 'firefox_headless'
