
# This file is part of the Taciturn web automation framework.
#
# Taciturn is free software: you can redistribute it and/or modify
# it under the terms of the GNU General Public License as published by
# the Free Software Foundation, either version 3 of the License, or
# (at your option) any later version.
#
# Tactiurn is distributed in the hope that it will be useful,
# but WITHOUT ANY WARRANTY; without even the implied warranty of
# MERCHANTABILITY or FITNESS FOR A PARTICULAR PURPOSE.  See the
# GNU General Public License for more details.
#
# You should have received a copy of the GNU General Public License
# along with Tactiurn.  If not, see <https://www.gnu.org/licenses/>.


from time import sleep

from selenium.common.exceptions import TimeoutException, NoSuchElementException, StaleElementReferenceException
from selenium.webdriver.support import expected_conditions as EC
from selenium.webdriver.common.by import By
from selenium.webdriver.common.keys import Keys

from taciturn.applications.music import MusicScrapingHandler, ScrapeException


class BandcampHandler(MusicScrapingHandler):
    application_name = 'bandcamp'
    application_url = "https://bandcamp.com"

<<<<<<< HEAD
    def music_scrape_artist(self):
        locator = (By.XPATH, '//div[@id="name-section"]/h3/span[2]/a')
=======
    _album_locator = (By.XPATH, '//*[@id="name-section"]/h3/span[1]/a/span')

    def track_scrape_artist(self):
        if self.track_has_album_field():
            locator = (By.XPATH, '//*[@id="name-section"]/h3/span[2]/a')
        else:
            locator = (By.XPATH, '//*[@id="name-section"]/h3/span/a')
>>>>>>> afee5785
        return self.new_wait().until(EC.presence_of_element_located(locator)).text

    def track_scrape_title(self):
        locator = (By.XPATH, '//*[@id="name-section"]/h2[@class="trackTitle"]')
        return self.new_wait().until(EC.presence_of_element_located(locator)).text

<<<<<<< HEAD
    def music_scrape_album(self):
        locator = (By.XPATH, '//*[@id="name-section"]/h3/span[1]/a/span[@class="fromAlbum"]')
=======
    def track_scrape_album(self):
>>>>>>> afee5785
        try:
            return self.new_wait(timeout=2).until(EC.presence_of_element_located(self._album_locator)).text
        except TimeoutException:
            return None

    def track_has_album_field(self):
        try:
            self.driver.find_element(*self._album_locator)
        except NoSuchElementException:
            return False
        return True

    def track_scrape_art_url(self):
        small_image_locator = (By.XPATH, '//*[@id="tralbumArt"]/a/img')
        large_image_locator = (By.XPATH, '//img[@id="popupimage_image"]')

        self.new_wait().until(EC.element_to_be_clickable(small_image_locator))\
            .click()

        large_image_element = self.new_wait().until(EC.element_to_be_clickable(large_image_locator))
        large_image_url = large_image_element.get_attribute('src')

        large_image_element.click()

        return large_image_url

    def artist_scrape_all_tracks(self, artist_url):
        self.driver.get(artist_url)

        discography_link_locator = (By.XPATH, 'xpath=//a[contains(text(),"discography")]')

        # If there's a 'discography' link, click on it.  If not, we must already be on the right page.
        try:
            discography_link_element = self.driver.find_element(*discography_link_locator)
            self.element_scroll_to(discography_link_element)
            discography_link_element.click()
        except NoSuchElementException:
            pass

        # now, we should be in artist discog view ...
        # start by scanning all discog entries ...

        # //ol[@id="music-grid"]/li[N]/a/div/img      --
        # xpath=//span[contains(.,"Digital Track")]   -- present on track page

        all_tracks = list()

        discog_entries_locator = (By.CSS_SELECTOR, '.music-grid-item a')
        is_track_locator = (By.XPATH, '//span[contains(.,"Digital Track")]')
        # track_list_locator = (By.CSS_SELECTOR, '.track_row_view .track-title')
        track_links_locator = (By.XPATH, '//table[@id="track_table"]/tbody/tr/td[3]/div/a')

        open_tab_chord = self.open_tab_chord()

        scraper_wait = self.new_wait(timeout=30)
        discog_entries_elements = scraper_wait.until(EC.presence_of_all_elements_located(discog_entries_locator))
        main_window = self.driver.current_window_handle

        for discog_entry in discog_entries_elements:
            self.element_scroll_to(discog_entry)

            discog_entry.send_keys(open_tab_chord)
            self.driver.switch_to_window(self.driver.window_handles[1])
            sleep(5)

            # determine if it's a single track or album
            try:
                self.new_wait(timeout=2).until(EC.presence_of_element_located(is_track_locator))
                self.log.debug("This looks like a track page!")
                is_track_page = True
            except (NoSuchElementException, TimeoutException):
                self.log.debug("This looks like an album page!")
                is_track_page = False

            if is_track_page is True:
                # if track, just scrape data:
                track_data = self.scrape_page_track_data(download_image=False)
                self.log.debug(f"Scraped track data: {track_data!r}")
                all_tracks.append(track_data)
            else:
                # if album, iterate over each individual track and scrape:
                track_links = scraper_wait.until(EC.presence_of_all_elements_located(track_links_locator))

                for track_link in track_links:
                    # open track in new tab:
                    self.element_scroll_to(track_link)
                    # open link in new tab:
                    track_link.send_keys(open_tab_chord)
                    self.driver.switch_to_window(self.driver.window_handles[2])
                    sleep(1)

                    track_data = self.scrape_page_track_data(download_image=False)
                    self.log.debug(f"Scraped track data: {track_data!r}")
                    all_tracks.append(track_data)

                    self.driver.close()
                    self.driver.switch_to_window(self.driver.window_handles[1])

            self.driver.close()
            self.driver.switch_to_window(self.driver.window_handles[0])

        return all_tracks<|MERGE_RESOLUTION|>--- conflicted
+++ resolved
@@ -29,10 +29,6 @@
     application_name = 'bandcamp'
     application_url = "https://bandcamp.com"
 
-<<<<<<< HEAD
-    def music_scrape_artist(self):
-        locator = (By.XPATH, '//div[@id="name-section"]/h3/span[2]/a')
-=======
     _album_locator = (By.XPATH, '//*[@id="name-section"]/h3/span[1]/a/span')
 
     def track_scrape_artist(self):
@@ -40,19 +36,13 @@
             locator = (By.XPATH, '//*[@id="name-section"]/h3/span[2]/a')
         else:
             locator = (By.XPATH, '//*[@id="name-section"]/h3/span/a')
->>>>>>> afee5785
         return self.new_wait().until(EC.presence_of_element_located(locator)).text
 
     def track_scrape_title(self):
         locator = (By.XPATH, '//*[@id="name-section"]/h2[@class="trackTitle"]')
         return self.new_wait().until(EC.presence_of_element_located(locator)).text
 
-<<<<<<< HEAD
-    def music_scrape_album(self):
-        locator = (By.XPATH, '//*[@id="name-section"]/h3/span[1]/a/span[@class="fromAlbum"]')
-=======
     def track_scrape_album(self):
->>>>>>> afee5785
         try:
             return self.new_wait(timeout=2).until(EC.presence_of_element_located(self._album_locator)).text
         except TimeoutException:
